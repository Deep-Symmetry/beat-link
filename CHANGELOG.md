# Change Log

All notable changes to this project will be documented in this file.
This change log follows the conventions of
[keepachangelog.com](http://keepachangelog.com/).

## [Unreleased][unreleased]

<<<<<<< HEAD
### Added

- The ability to proxy metadata from mounted archive files corresponding to USB media mounted in the Opus Quad, which cannot itself provide that information.
=======
Nothing so far.

## [7.4.0] - 2024-05-04

May the Fourth be with you.
>>>>>>> 2dec6cd7

### Fixed

- It turns out there is a [bug](https://bugs.java.com/bugdatabase/view_bug?bug_id=8023649)
  in Java under Windows that can sometimes return `null` values in the list of network
  addresses associated with an interface. Beat Link now has defensive code to protect
  itself against this and avoid crashing.

### Changed

- Replaced the dependency on [ConcurrentLinkedHashMap](https://github.com/ben-manes/concurrentlinkedhashmap)
  with a much-simplified in-project implementation based on some suggestions kindly
  shared by [Ben Manes](https://github.com/ben-manes), the author of that library,
  so that Beat Link Trigger can work as a pre-compiled GraalVM 
  [native-image](https://www.graalvm.org/latest/reference-manual/native-image/), while
  retaining its backwards compatibility with Java 6 environments (like afterglow-max).
  Thanks to [Noah Zoschke](https://github.com/nzoschke) for the [pull request](https://github.com/Deep-Symmetry/beat-link/pull/66)
  that led to this change in direction.
- Upgraded to version 0.2.0 of Crate Digger, which had a couple of backwards-incompatible
  changes to accommodate a new linter in the latest release of the Kaitai Struct Compiler
<<<<<<< HEAD
  which identified places where field names were not following the style guide.
- Upgraded to building Java 11 class files (since the new version of Crate Digger does), so we can take advantage of new APIs.
=======
  which identified places where field names were not following the style guide. It also
  supports creating metadata archives for use with the Opus Quad, which won’t be taken
  advantage of until Beat Link 8.0.
>>>>>>> 2dec6cd7

## [7.3.0] - 2023-11-24

### Added

- Precise position packets sent by CDJ-3000s are processed and used to keep
  track of the exact playback position of these players with much higher fidelity
  than is possible for other players, even when they are not currently playing.
- Recognition of dynamic loop information sent by CDJ-3000s, including display
  of such loops in the
  [`WaveformDetailComoponent`](https://deepsymmetry.org/beatlink/apidocs/org/deepsymmetry/beatlink/data/WaveformDetailComponent.html).
  This means that even loops which do not exist within the track metadata can be
  displayed on CDJ-3000s, and for such players inactive loops can be drawn in gray
  rather than the usual orange.
- A new utility function to calculate a raw pitch integer value given a
  human-oriented pitch percentage value, because the new precise position
  packets sent by the CDJ-3000 use the humane approach.
- A convenience method on
  [`TrackPositionUpdate`](https://deepsymmetry.org/beatlink/apidocs/org/deepsymmetry/beatlink/data/TrackPositionUpdate.html)
  which returns the beat within bar represented by that track position.
- We can now recognize loaded menu items that represent a track title plus
  musical key.

### Fixed

- We now send startup and keep-alive packets in a way that is compatible even with
  CDJ-3000s that are using player numbers 5 and 6 (they no longer display a warning
  dialog nor drop off the network).
- The calculation of pitch percentages from pitch values found in CDJ status packets
  was slightly inaccurate because of two transposed digits in a calculation.
- The code that detects pre-nexus CDJs was confused by the CDJ-3000.
- Sometimes beat packets can come after a status packet at the very beginning of a
  new beat, and this used to cause the beat number to jump up and back down. 
- The clipping region was not being set correctly when painting phrase information
  at the bottom of the waveform detail component, which could cause the fill dots
  to extend beyond the edge of the component in certain circumstances.
- The code to clear out the device name buffer when setting a new device name for
  the [`VirtualCdj`](https://deepsymmetry.org/beatlink/apidocs/org/deepsymmetry/beatlink/VirtualCdj.html)
  was using the wrong value for `toIndex` (I had thought the argument
  was a length instead), so long names were not being properly cleared out.

### Changed

- The
  [`TrackPositionUpdate`](https://deepsymmetry.org/beatlink/apidocs/org/deepsymmetry/beatlink/data/TrackPositionUpdate.html)
  class has a new field, `precise`, which reports whether
  we are receiving precise position updates from the player.
- When determining the item type of a menu item response message, we now mask the
  menu item type (field 7) with `0xffff`, because CDJ-3000s seem to send additional
  (as yet unknown) information in the higher-order bytes.


## [7.2.0] - 2023-08-13

### Added

- The `WaveformPreviewComponent` and `WaveformDetailComponent` now have
  accessors allowing callers to obtain the underlying waveform information
  that is driving their display.

### Fixed

- The `WaveformPreviewComponent` and `WaveformDetailComponent` were not correctly
  updating the color of their playback indicators if `setPlaybackState` was called
  with a change in nothing but the `playing` boolean.
- Trying to request track analysis file tags using DB Server queries (when using a
  real player number) was not working because the file extension was being passed
  without stripping off the leading "." as required by the protocol.

### Changed

- The `BeatGrid` reports requests for out-of-range beats at debug level now, rather
  than warning, since they were quite noisy and meaningless in the log file.
- The `getBarNumber()` method in `BeatGrid` now follows the Rekordbox convention
  of reporting a value of `-1` in any partial bar at the start of a track, and bar
  `1` always begins with the first downbeat.
- The method `requestSongStructureFrom()` in the `AnalysisTagFinder` was an
  anachronism, and has been corrected to `requestAnalysisTagFrom()`.

## [7.1.0] - 2023-04-16

### Added

- The `ArtFinder` now tries to find high-resolution album art when it
  is available (240x240 pixels rather than the original 80x80 pixels).
  This can be turned off by calling `setRequestHighResolutionArt(false)`.
- Some additional details of the upcoming beat/bar values in the `Beat`
  object were clarified.

## [7.0.1] - 2022-05-30

### Changed

- The `BeatGrid` class no longer throws an exception when it is asked
  for the offset of a nonexistent beat. Instead, it logs a warning, and
  returns the offset of the nearest beat.


## [7.0.0] - 2022-03-07

### Added

- Support for channels 5 and 6 in the DJM-V10 channels-on-air messages,
  [#47](https://github.com/Deep-Symmetry/beat-link/issues/47) for
  receiving, and [#46](https://github.com/Deep-Symmetry/beat-link/issues/47)
  for sending.
- Support for obtaining song structure (phrase analysis) information
  from players, now that rekordbox 6 and later export it.
- Ability to display analyzed phrases on track waveforms.
- Support for obtaining any new type of track analysis which we can
  create definitions for in Crate Digger and obtain using the general
  track-analysis section `dbserver` request.
- The BeatGrid can now tell you the bar number associated with a beat
  number, accounting for the possibility of a partial bar at the start
  of the track.
- Information about the timing of upcoming beats and bars present within
  beat packets is now made available.

### Removed

- The ability to create and use metadata caches has not been useful
  for a couple of years now, since we figured out how to use Crate
  Digger to reliably obtain track metadata even when there are a full
  set of real players on the network. So the complicated code
  which supported it has been removed, rather than trying to update it
  to keep up with new features like phrase analysis.

### Changed

- The versioning numbering scheme has been made more reasonable. This
  is now version 7.0.0 instead of 0.7.0, to reflect the fact that
  there have been many releases in active production use.
- We now ensure that if the TimeFinder is running, it is informed about
  new beats received before any other registered beat listeners, so they
  can rely on it to provide the actual current beat number.


## [0.6.3] - 2020-12-28

### Added

- The ability to set a player's My Settings configuration by sending
  a newly-discovered packet.
- The ability to set a background color for the `WaveformDetailComponent`
  and `WaveformPreviewComponent`, for use by the OBS overlay server in Beat Link
  Trigger. You can also now change the colors used to draw the playback
  position indicator and tick and beat marks to go with your overall look.

### Fixed

- Some Unicode strings were [not being properly
  read](https://github.com/Deep-Symmetry/crate-digger/issues/14) by Crate Digger.


## [0.6.2] - 2020-05-10

### Fixed

- The interpretation of colors for memory points and loops (as opposed
  to hot cues) has been fixed, thanks to
  [a contribution](https://github.com/Deep-Symmetry/crate-digger/pull/13)
  by [@ehendrikd](https://github.com/ehendrikd)
- It turns out that nxs2 cue list entries are not always complete,
  they are sometimes missing color information or even the comment
  information that precedes it. We no longer crash when we encounter
  such partial cues.
- Fixes to the Beat Link and Crate Digger libraries allow them to work
  properly with new formats for data that rekordbox 6 sends. We may
  find more problems in the future, because testing with this new
  version has been limited, but it is already working much better than
  it did at first.
- An update to Crate Digger avoids crashes when trying to parse track
  analysis files created with mal-formed vestigial waveform preview
  tags.
- The interpretation of byte `0x37` in the CDJ status packet has been
  updated, which forced fixes of the `isDiscSlotEmpty()` and
  `getDiscTrackCount()` methods in `CdjStatus`.
- Links in the JavaDoc now directly take you to the relevant sections
  of the new Antora documentation site that replaced the old PDF
  protocol analysis document.
- Track Load packets now need to have an extra value to tell the
  recipient on which deck the track should be loaded, because the
  XDJ-XZ has two decks but only one network address on which to receive
  these commands. (Sadly for us, it refuses to load tracks from other
  players even when this byte is sent correctly, it only loads tracks
  from a rekordbox collection when rekordbox tells it to.)

### Added

- Another bit has been explained in the main `CdjStatus` flags byte:
  we can now tell when a DJ has forced a player into degraded BPM-only
  sync mode (by nudging the jog wheel of a synced player).
- We now know that beat grid entries also report the tempo of the
  track at that beat, so this is properly exposed in the API.
- We now fully support the device number assignment phase of the
  Pro DJ Link protocol, so when Beat Link is connected to an ethernet
  port on a mixer that is assigned a dedicated channel number, it will
  use that device number, and we defend our device number once we have
  successfully claimed it.

### Deprecated

- The classes and methods relating to creating and using metadata caches
  are no longer needed because we can reliably obtain metadata no matter
  how many CDJs are on the network.
- The `getName` and `getNumber` methods in `DeviceAnnouncement`
  were inconsistent with the `getDeviceName` and `getDeviceNumber`
  naming convention used in the entire device update packet hierarchy.


## [0.6.1] - 2020-02-09

### Fixed

- The `TimeFinder` is no longer tricked by beat packets from pre-nexus
  players into thinking that it might know where in the track that
  player is. Track position detection is only possible with nexus and
  later hardware, because only they report beat numbers.
- When the `VirtualCdj` is forced to shut down because of apparent network
  changes, it now also flushes the `DeviceFinder`’s list of known DJ Link
  devices, because they are probably no longer reachable. This will allow
  for immediate recovery attempts by telling the `VirtualCdj` to restart
  itself (without this change, restarting it within ten seconds or so
  would fail because it would complain about being unable to communicate
  with the ghost devices on a no-longer reachable network, until they
  disappeared due to lack of recent packets).
- The `crate-digger` library was updated to fix a misunderstanding of the
  structure of cue list entries which could crash the parser.
- Our own parsing of nxs2 cue list entries fetched using the `dbserver`
  protocol is now robust against missing color bytes, which also seems
  to happen in the wild.
- Some nxs2 cue list entries are so short that they don't even have
  space for comments/labels, which we now handle properly too.

### Added

- Error messages reported when parsing an ANLZ or EXT file fails now include
  the path to the file in the source media, to help find it for forensic
  analysis. This enabled the `crate-digger` fix mentioned above.
- A flag on the DeviceUpdate class that indicates whether it seems to
  have been sent by a pre-nexus player (CDJ-900 or CDJ-2000).

### Changed

- No longer log a stack trace for the expected situation of a color
  waveform (or waveform preview) being unavailable. Also handle the
  case where it is reported available, but has zero size.
- Because the XDJ-1000 seems to calculate the payload size value for
  its status packets incorrectly (subtracting the header size twice)
  we now only report that one time, to stop flooding the logs with
  warnings for each status packet received.


## [0.6.0] - 2019-11-24

### Added

- Support for the XDJ-XZ, which reports multiple devices on a single
  IP address. This broke assumptions in many places in the code, and
  required a more sophisticated approach to device matching. Thanks to
  patient and detailed reports, experiments, packet captures, and
  videos from [Teo Tormo](https://djtechtools.com/?s=teo+tormo).
- The `TrackPositionListener` now always sends an initial track
  position update to newly registered listeners, even if the update
  is `null` (meaning nothing is known) to help them get initialized.
  This is especially useful if their registration is being moved to
  a different player.

### Fixed

- A [race condition](https://github.com/Deep-Symmetry/beat-link/issues/38)
  which caused `CrateDigger` to retain incorrect track information when
  a player was removed from the network while it had a mounted USB, then
  returned to the network with a different USB, has been resolved. Thanks
  to [@ben-xo](https://github.com/ben-xo) for discovering and reporting
  this!
- Players report themselves as stopped when they reach the end of the
  track playing forwards, but they don't when they reach the start
  playing backwards. This caused weird display in the Player Status
  window, and weird generated time code with expressions. The
  `TimeFinder` now compensates for this buggy behavior by reporting
  playback as stopped when it is stuck at 0 milliseconds.

### Changed

- `tempoChanged` events are no longer sent to the `MasterListener`
  interface when the tempo is meaningless (i.e. the new master has
  no track loaded).

## [0.5.5] - 2019-10-25

### Fixed

- CDJs which were powered on after Beat Link was already running would
  not ever get assigned a valid `dbserver` port by the `ConnectionManager`
  so the `MetadataFinder` would not be able to perform metadata requests
  to them without `CrateDigger`. This seems to have been caused by the
  players not being quite ready to respond to the port number query right
  after booting, so we now try again a few times.
- Some extended cue entries encountered by users were missing the color
  bytes, which prevented Crate Digger from parsing `EXT` files and
  accessing color waveforms.
  These values are now treated as optional.
- Eliminated spurious warnings in the log for cue entries with rekordbox
  color code 0 which also had explicit green color values stored for
  nxs2 players.
- Now builds properly under current JDKs, including Amazon Corretto 11
  (which is a long-term support release). The minimum JDK for building
  is now Java 9, but the resulting build is still compatible back to
  Java 1.6. Building under Java 11 results in much nicer JavaDoc, with
  search support.

## [0.5.2] - 2019-09-02

### Added

- `CueList` entries can now include nxs2-style DJ comments when they
  are present, along with colors and hot cues beyond C.
- Helper functions to search `CueList` entries for the closest cue
  before or after a specific time in a track.
- The `WaveformPreviewComponent` can return its `CueList` for the
  convenience of code that wants to add informative tool tips.
- The `WaveformDetailComponent` draws labels for hot cues and for any
  cue or loop that has been assigned a comment.
- `MountListener` instances registered with the `MetadataFinder` will
  be examined to see if they also implement `MediaDetailsListener`. If
  they do, they will be informed when details are available for
  newly-mounted media.

## [0.5.1] - 2019-03-05

### Fixed

- The `SignatureFinder` would crash trying to calculate signatures
  for tracks without artists.

### Added

- The `MenuLoader` now supports loading tracks from the Label, Bit Rate,
  Original Artist, and Remixer menus.
- Track Metadata now includes bit rate, when applicable.


## [0.5.0] - 2019-02-23

### Changed

> :warning: These are breaking API changes. Code that used some
> cache-related and metadata methods will need to be rewritten.

- The handling of metadata cache files has been moved out of the
  MetadataFinder into a new class focused on this task. It also
  implements a new interface that can be used by client objects to
  offer cached metadata to Beat Link (for example track cue lists
  that group metadata from multiple different media sources).
- Track comments and dates added are just plain strings, not
  searchable items, so the API has been changed to reflect this.
- `WaveformPreviewComponent` and `WaveformDetailComponent` have been
  generalized to support tracking multiple simultaneous playback
  positions, so they can be used in the context of a Beat Link Trigger
  show file, where a track can be loaded and even playing on multiple
  players at once.
- It is now possible to construct a fully-functional
  `WaveformPreviewComponent` or `WaveformDetailComponent` even if you
  don’t have access to actual `TrackMetadata` objects, as long as you
  pass them the few individual pieces of information they need. Again,
  this supports the needs of the new Beat Link Trigger show interface.

### Added

- We now can use
  [Crate Digger](https://github.com/Deep-Symmetry/crate-digger#crate-digger)
  to reliably obtain metadata even when there are four players on the
  network, and we are using player number 5.
- We can now retrieve and display the full-color waveforms used by
  nxs2 players and rekordbox, and prefer them when available. This
  can be turned off through a `WaveformFinder` property.
- When going online, the `VirtualCdj` now reports information about
  the chosen network interface to help with troubleshooting
  problematic network environments.
- There is a new interface, `TrackPositionBeatListener`, that can
  be registered with the `TimeFinder` in order to learn about new
  beats as soon as they happen, along with the actual beat number
  within the track represented by the beat (which is missing from
  the raw beat packet available through the `BeatFinder`).
- The `TimeFinder` takes advantage of track metadata, (when it is
  available) to detect when the DJ has jumped to a cue, or when a
  track has loaded with auto-cue to a memory point, so it can more
  accurately infer where the player has stopped.
- `MenuLoader` supports loading several more menu types from the
  dbserver.
- We can offer track years as part of the metadata when rekordbox is
  indexing that.
- When disconnecting from a player’s dbserver, we politely send a
  teardown message and let it close the connection from its side.
- A few new methods that can help troubleshoot problematic network
  topologies are available. Beat Link Trigger uses them to provide
  better help at startup.

### Fixed

- A mistake in the `TimeFinder` which could trap the `VirtualCdj`
  packet delivery thread in an infinite loop, which would then cause
  client applications to lose touch with what was happening on the
  players, with no recourse except going offline and back online (and
  even this would gradually waste more and more CPU time on each
  occurrence). Thanks to [@Kevinnns](https://github.com/Kevinnns) for
  the thread dumps which helped finally find this!
- The code that was supposed to notice computers running rekordbox and
  report their media collections as being available on the network had
  always been broken, but was easy enough to fix. Now Beat Link
  Trigger can tell players to load tracks from rekordbox and rekordbox
  mobile.
- The various metadata finders were supposed to report the loss of
  associated metadata when a player disappeared from the network, but
  they were not doing so.
- At some point (possibly when adding the ability to show multiple
  player locations in a waveform) the memory point and hot cue markers
  stopped being displayed in the waveform preview. They have been
  restored.
- Cue Lists were not being sorted into the correct order when they
  were loaded from Crate Digger. Now they are sorted regardless of
  how we obtain them.
- The colors used for playback position markers were inconsistent
  between the waveform preview and waveform detail (one used red
  when the other used white for playing/stopped). Now they both
  use the constants defined in the WaveformDetailComponent, which
  also adds a bit of transparency to the preview markers.
- It turns out that rekordbox mobile does not report meaningful values
  for its media name or creation date, so we no longer attempt to
  parse them.
- It seems rekordbox sometimes sends mixer status packets with a
  different subtype structure which was causing us to log warnings
  about a length mismatch. We now properly recognize this packet
  subtype.

## [0.4.1] - 2018-10-28

### Added

- Metadata caches now store the details of the media from which they
  were created to more easily and reliably auto-attach them and
  survive small changes.

### Fixed

- When a Nexus player is reporting that it is preloading hot cues, we
  no longer incorrectly consider it to be playing.
- When scanning metadata caches to consider them for auto-attachment,
  we were not closing the ones which failed to match. This was
  probably eventually being taken care of by the garbage collector and
  finalizers, but there is no guarantee if or when that would actually
  happen.
- When handling a Fader Start command, a missing `break` statement
  caused the `BeatFinder` to log warning which incorrectly reported
  that the command had not been recognized. This no longer happens.

## [0.4.0] - 2018-10-07

### Added

- Metadata can now be retrieved for non-rekordbox tracks, including
  unanalyzed files in the media slots, and on audio CDs and data
  discs.
- The mounting and removal of discs is reported to registered media
  mount listeners.
- Details about all mounted media slots can be discovered, including
  the name assigned in rekordbox, creation date, number of rekordbox
  tracks and playlists (and whether there is a rekordbox database at
  all, which is needed to correctly request the root menu for that
  slot), size, and free space.
- The number of tracks on a disc can be discovered.
- The `VirtualCdj` can send status and beat packets, simulate playing,
  and become the tempo master.
- The `VirtualCdj` has new methods allowing you to tell other devices
  to turn sync mode on or off, or to become the tempo master.
- The `VirtualCdj` has a new method allowing you to tell other players
  to start or stop playing.
- The `VirtualCdj` has a new method allowing you to tell other players
  to load a particular track from any rekordbox database on the
  network (in a player's media slot, or on a laptop running
  rekordbox).
- The `VirtualCdj` has a new method allowing you to tell players
  whether they are on or off the air in the absence of a DJM mixer.
- The `Message.KnownType` enum has many new entries describing menu
  requests we now know how to perform.
- The `Message.MenuItemType` enum has new entries for the menus that
  can appear in the root menu response.
- A new class, `MenuLoader`, provides methods for navigating the menu
  hierarchies served by players.
- A new Enum which captures all known packet types, to improve the
  readability and compactness of code that works with them.

### Fixed

- Waveform details are properly loaded for tracks that are found on
  multiple players on the network. This affected time-remaining
  calculations too.
- Now assembles entire dbserver messages into a buffer to write them to
  the network as a single operation, avoiding the chance of them being
  split into multiple packets, because Windows rekordbox can't handle
  when they are.
- Removed a potential source of crashes in the waveform rendering
  code.
- Improved the clarity of an exception thrown when trying to ask for
  metadata from a player for which we did not find a db server port.
- Improved protection against problems that can occur when delivering
  events (status updates, beats, etc.) to registered listeners;
  previously we were only catching exceptions, but some kinds of
  problems in the listener classes would lead to other kinds of
  throwables, which could kill our event delivery loops.
- The _count_ parameter is now passed in menu render requests in a way
  that is more consistent with the way CDJs do it, although this has
  not seemed to cause any problems.

### Changed

- We no longer simply reject packets with unexpected lengths; if they
  are longer than the minimum value we expect, we try to process them
  after logging a warning. If they are too short, we just log the
  warning.
- More use of ByteBuffers to efficiently assemble and compare packets.
- The `TRACK_LIST_REQ` message type has been renamed `TRACK_MENU_REQ`
  to fit in with the large number of other menus that have been added.

## [0.3.7] - 2018-03-26

### Fixed

- Although the `TrackMetadata` object received the Album field, and
  would display it in the `toString()` method, there was no accessor
  by which the value could be obtained and used by other code!

## [0.3.6] - 2017-11-30

### Fixed

- When looping a track that has audio data that extends well past the
  final beat in the beat grid, players sometimes report playing a beat
  that does not exist in the beat grid. This previously caused an
  exception in the log, and the reported playback position would keep
  growing without bound as long as the loop continued. This situation
  is now handled better by interpolating missing beats at the end of
  the beat grid, so there is no exception and the looping of the
  player is properly reflected by the `TimeFinder`.

## [0.3.5] - 2017-10-08

### Fixed

- Creating a metadata cache would fail if a playlist contained more
  than one copy of the same track, as it would try to create the same
  ZIP file entry more than once. Now redundant copies of the same track
  are skipped.

## [0.3.4] - 2017-09-05

### Added

- Exposed the function which opens and returns a metadata cache file,
  so that other projects can explore their contents, for example to
  offer a view of what they contain.

## [0.3.2] - 2017-08-08

### Added

- More logging about the detection of media being mounted and removed
  from players, to help track down problems creating metadata caches.

### Fixed

- There was a potential for the thread that reports media being
  mounted or removed to terminate if any exceptions occurred while
  handling player updates. It now logs these and continues.

## [0.3.1] - 2017-07-22

### Added

- The TimeFinder now keeps a list of listeners that want help tightly
  following track position changes, for example to generate SMPTE
  time code that is tied to the current playback position.

## [0.3.0] - 2017-06-25

### Changed

- The entire metadata retrieval approach has been fundamentally
  rewritten, based on a much deeper understanding of the message and
  field format, thanks to tips and sample code from @awwright.
- This led to a deep refactoring of the library, and a split into
  several packages, now that there are many more classes to support
  all of these new features. API compatibility was not maintained with
  previous releases.

### Added

- Many more kinds of information can be retrieved from players, and
  the classes and API documentation have been enriched to reflect our
  deepening understanding of the protocol.
- Metadata cache files can be created by downloading either entire
  collections or individual playlists from players on the network, and
  then attached for use in environments (such as busy shows with four
  physical players) where metadata queries are not reliable.
- Metadata cache files can be monitored for automatic attachment to
  player ports when media that matches the cache is mounted by the
  player.
- New listener interfaces to provide information about changes to the
  available metadata caches, as well as changes to metadata about
  tracks loaded in players on the network.

### Fixed

- The approach to concurrency was examined carefully, and almost all
  synchronized methods were eliminated in favor of newer concurrent
  classes for improved performance and safety.
- When the last device disappears from the Pro DJ Link network, we
  clear the DeviceFinder's notion of when we first saw one, so that
  the VirtualCDJ's device-number conflict-avoidance code can work
  properly when we later encounter a new network.

## [0.2.1] - 2017-03-14

### Fixed

- Several issues which prevented Beat Link from reliably detecting all
  other players on the network when self-assigning the number to use
  for the VirtualCDJ. First, keep track of when we actually received
  our first device announcement packet, rather than just when we
  started trying to find the Pro DJ Link network, because that provides
  a much more meaningful indication of how long to wait for
  players on the network. Second, remove the mutual dependency between
  the DeviceFinder and the VirtualCDJ, because the latter is in a
  synchronized method during startup, which was preventing the
  DeviceFinder from being able to actually process any device
  announcement packets which came in while the VirtualCDJ was trying
  to wait for them!

### Added

- A configuration option to tell the VirtualCDJ to try to use a
  standard player number when self-assigning.
- When stopping the VirtualCDJ, it sets its device number to 0 so
  that the default at startup is always self-assignment, to avoid
  conflicts. You can still set a specific number before calling
  start if you want to force a device number.
- Support new, slightly larger CDJ status packets from new Pioneer
  firmware.
- Allow you to request all metadata for a given media slot.

## [0.2.0] - 2016-12-11

### Added

- The ability to retrieve track metadata (artist, title, etc.) from
  the CDJs, thanks to discoveries by
  [@EvanPurkhiser](https://github.com/EvanPurkhiser). See
  his [prolink-go](https://github.com/EvanPurkhiser/prolink-go) project
  for a Go language version of a library like beat-link, with no need
  for a Java virtual machine.
- The ability to get track artwork images.

## [0.1.9] - 2016-11-09

### Changed

- The values returned by the `getTimestamp()` method on device update
  objects have been changed to be based on `System.nanoTime()` rather
  than `System.currentTimeMillis()`. This makes them easier to work
  with as relative times, and also makes them compatible with the time
  values used by Ableton Link, for better interoperability.

## [0.1.8] - 2016-07-04

### Added

- Initial support for NXS2 players. Will now recognize status update
  packets, even though they are larger than from other players, and
  can recognize all the state flags we already know about. We still
  don't know how to interpret any new features represented in the new
  section of the packet.
- Now uses slf4j to abstract over whatever logging framework is being
  used by projects that embed beat-link.
- Can now obtain track metadata (title and artist, so far), from the
  CDJs! Not yet reliable or safe, however, so not documented.
- As part of that, the rekordbox track id and source player / slot
  information have been found in the CDJ status packets. This part is
  safe to use, and beat-link-trigger is happily doing so.

## [0.1.7] - 2016-05-31

### Added

- Unless you assign an explicit `deviceNumber` to `VirtualCdj`, it will
  watch the DJ Link network looking for an unused player number between
  5 and 15 to assign itself when it starts up.

## [0.1.6] - 2016-05-27

### Fixed

- The byte being used to determine device number did not work for beat
  packets, so `Beat` objects always returned zero from
  `getDeviceNumber()`.

## [0.1.5] - 2016-05-25

### Added

- A new method, `DeviceFinder.getLatestStatus()` that returns the most
  recent status updates received from all active devices.

### Changed

- Device updates, beat announcements, and master announcements are time
  sensitive, so they are now delivered directly on the thread that is
  receiving them from the network, rather than being added to the Event
  Dispatch Queue. This will reduce latency, but means listener methods
  need to be very fast, and delegate any lengthy, non-time-sensitive
  operations to another thread themselves.
- The threads which receive device updates and beat announcements now
  run at maximum priority, also to reduce latency. Device announcements
  are less time-sensitive, so those are still received at normal priority,
  and sent on the event dispatch thread, to make it easier to update user
  interface elements.

## [0.1.4] - 2016-05-18

### Fixed

- Accept shorter, 208-byte CDJ status packets sent by non-nexus players.
- The value of *F* seems to always be zero for non-nexus players, so we
  need to use a different way to check playing status for them.
- The value of *B<sub>b</sub>* is not meaningful for non-rekordbox tracks
  and non-nexus players, so reflect that in
  `CdjStatus.isBeatWithinBarMeaningful()`.
- The values reported for *P<sub>2</sub>* are different for non-nexus players.

### Changed

- `VirtualCdj.start()` now returns a `boolean` value to indicate
  whether the attempt was successful, with `false` meaning that no DJ
  Link devices could be found.
- `DeviceWatcher` now updates its device lists before posting
  lost/found announcements, so recipients can see the results as a
  whole.

### Added

- The firmware version number has been found in the CDJ status packets,
  so it is now available through `CdjStatus.getFirmwareVersion()`.
- When the beat number within the track is not meaningful (because a
  non-rekordbox track is being played, or a non-nexus player sent the
  update), `CdjStatus.getBeatNumber()` now returns `-1`.
- A new method `DeviceFinder.getLatestAnnouncementFrom()` and
  a new overload of `VirtualCdj.getLatestStatusFor()` which take a
  device (player) number and look for matching announcement or status
  reports.

## [0.1.3] - 2016-05-12

### Fixed

- Device Update objects (including `Beat`s) were missing the first
  character of the device name.
- The `VirtualCdj` socket was being bound to the wildcard address
  rather than the address of the interface on which DJ-Link traffic
  had been detected.
- Resolved a crash when stopping the `VirtualCdj` because it was
  calling one of its own methods after marking itself inactive.
- During startup, the `VirtualCdj` waits longer for DJ-Link traffic
  before giving up.

### Added

- Device updates have a `boolean` property which identifies whether
  you can expect `getBeatWithinBar()` to give you meaningful results.
- The virtual device we create to communicate with other DJ-Link
  devices is now filtered out from the list of devices we see on the
  network, since you don&rsquo;t ever want to interact with it.

## [0.1.2] - 2016-05-09

### Fixed

- The `CdjStatus` object was looking at the wrong byte for
  *B<sub>b</sub>* so `getBeatWithinBar()` was always returning `0`.

### Changed

- Trying to call methods that require the `DeviceFinder` or `VirtualCdj`
  to be running in order to give you valid results will now throw an
  `IllegalStateException` if those objects are not running, rather than
  giving you meaningless results.

## [0.1.1] - 2016-05-08

### Added

- Initial release of the full implementation, including
  BeatFinder, VirtualCdj and the various listener interfaces and
  status objects they provide.

## 0.1.0 - 2016-05-05

### Added

- Initial early release of DeviceFinder.


[unreleased]: https://github.com/Deep-Symmetry/beat-link/compare/v7.4.0...HEAD
[7.4.0]: https://github.com/Deep-Symmetry/beat-link/compare/v7.3.0...v7.4.0
[7.3.0]: https://github.com/Deep-Symmetry/beat-link/compare/v7.2.0...v7.3.0
[7.2.0]: https://github.com/Deep-Symmetry/beat-link/compare/v7.1.0...v7.2.0
[7.1.0]: https://github.com/Deep-Symmetry/beat-link/compare/v7.0.1...v7.1.0
[7.0.1]: https://github.com/Deep-Symmetry/beat-link/compare/v7.0.0...v7.0.1
[7.0.0]: https://github.com/Deep-Symmetry/beat-link/compare/v0.6.3...v7.0.0
[0.6.3]: https://github.com/Deep-Symmetry/beat-link/compare/v0.6.2...v0.6.3
[0.6.2]: https://github.com/Deep-Symmetry/beat-link/compare/v0.6.1...v0.6.2
[0.6.1]: https://github.com/Deep-Symmetry/beat-link/compare/v0.6.0...v0.6.1
[0.6.0]: https://github.com/Deep-Symmetry/beat-link/compare/v0.5.5...v0.6.0
[0.5.5]: https://github.com/Deep-Symmetry/beat-link/compare/v0.5.2...v0.5.5
[0.5.2]: https://github.com/Deep-Symmetry/beat-link/compare/v0.5.1...v0.5.2
[0.5.1]: https://github.com/Deep-Symmetry/beat-link/compare/v0.5.0...v0.5.1
[0.5.0]: https://github.com/Deep-Symmetry/beat-link/compare/v0.4.1...v0.5.0
[0.4.1]: https://github.com/Deep-Symmetry/beat-link/compare/v0.4.0...v0.4.1
[0.4.0]: https://github.com/Deep-Symmetry/beat-link/compare/v0.3.7...v0.4.0
[0.3.7]: https://github.com/Deep-Symmetry/beat-link/compare/v0.3.6...v0.3.7
[0.3.6]: https://github.com/Deep-Symmetry/beat-link/compare/v0.3.5...v0.3.6
[0.3.5]: https://github.com/Deep-Symmetry/beat-link/compare/v0.3.4...v0.3.5
[0.3.4]: https://github.com/Deep-Symmetry/beat-link/compare/v0.3.2...v0.3.4
[0.3.2]: https://github.com/Deep-Symmetry/beat-link/compare/v0.3.1...v0.3.2
[0.3.1]: https://github.com/Deep-Symmetry/beat-link/compare/v0.3.0...v0.3.1
[0.3.0]: https://github.com/Deep-Symmetry/beat-link/compare/v0.2.1...v0.3.0
[0.2.1]: https://github.com/Deep-Symmetry/beat-link/compare/v0.2.0...v0.2.1
[0.2.0]: https://github.com/Deep-Symmetry/beat-link/compare/v0.1.9...v0.2.0
[0.1.9]: https://github.com/Deep-Symmetry/beat-link/compare/v0.1.8...v0.1.9
[0.1.8]: https://github.com/Deep-Symmetry/beat-link/compare/v0.1.7...v0.1.8
[0.1.7]: https://github.com/Deep-Symmetry/beat-link/compare/v0.1.6...v0.1.7
[0.1.6]: https://github.com/Deep-Symmetry/beat-link/compare/v0.1.5...v0.1.6
[0.1.5]: https://github.com/Deep-Symmetry/beat-link/compare/v0.1.4...v0.1.5
[0.1.4]: https://github.com/Deep-Symmetry/beat-link/compare/v0.1.3...v0.1.4
[0.1.3]: https://github.com/Deep-Symmetry/beat-link/compare/v0.1.2...v0.1.3
[0.1.2]: https://github.com/Deep-Symmetry/beat-link/compare/v0.1.1...v0.1.2
[0.1.1]: https://github.com/Deep-Symmetry/beat-link/compare/v0.1.0...v0.1.1<|MERGE_RESOLUTION|>--- conflicted
+++ resolved
@@ -6,45 +6,25 @@
 
 ## [Unreleased][unreleased]
 
-<<<<<<< HEAD
 ### Added
 
 - The ability to proxy metadata from mounted archive files corresponding to USB media mounted in the Opus Quad, which cannot itself provide that information.
-=======
-Nothing so far.
+
 
 ## [7.4.0] - 2024-05-04
 
 May the Fourth be with you.
->>>>>>> 2dec6cd7
-
-### Fixed
-
-- It turns out there is a [bug](https://bugs.java.com/bugdatabase/view_bug?bug_id=8023649)
-  in Java under Windows that can sometimes return `null` values in the list of network
-  addresses associated with an interface. Beat Link now has defensive code to protect
-  itself against this and avoid crashing.
-
-### Changed
-
-- Replaced the dependency on [ConcurrentLinkedHashMap](https://github.com/ben-manes/concurrentlinkedhashmap)
-  with a much-simplified in-project implementation based on some suggestions kindly
-  shared by [Ben Manes](https://github.com/ben-manes), the author of that library,
-  so that Beat Link Trigger can work as a pre-compiled GraalVM 
-  [native-image](https://www.graalvm.org/latest/reference-manual/native-image/), while
-  retaining its backwards compatibility with Java 6 environments (like afterglow-max).
-  Thanks to [Noah Zoschke](https://github.com/nzoschke) for the [pull request](https://github.com/Deep-Symmetry/beat-link/pull/66)
-  that led to this change in direction.
-- Upgraded to version 0.2.0 of Crate Digger, which had a couple of backwards-incompatible
-  changes to accommodate a new linter in the latest release of the Kaitai Struct Compiler
-<<<<<<< HEAD
-  which identified places where field names were not following the style guide.
+
+### Fixed
+
+- It turns out there is a [bug](https://bugs.java.com/bugdatabase/view_bug?bug_id=8023649) in Java under Windows that can sometimes return `null` values in the list of network addresses associated with an interface. Beat Link now has defensive code to protect itself against this and avoid crashing.
+
+### Changed
+
+- Replaced the dependency on [ConcurrentLinkedHashMap](https://github.com/ben-manes/concurrentlinkedhashmap) with a much-simplified in-project implementation based on some suggestions kindly shared by [Ben Manes](https://github.com/ben-manes), the author of that library, so that Beat Link Trigger can work as a pre-compiled GraalVM [native-image](https://www.graalvm.org/latest/reference-manual/native-image/), while retaining its backwards compatibility with Java 6 environments (like afterglow-max). Thanks to [Noah Zoschke](https://github.com/nzoschke) for the [pull request](https://github.com/Deep-Symmetry/beat-link/pull/66) that led to this change in direction.
+- Upgraded to version 0.2.0 of Crate Digger, which had a couple of backwards-incompatible changes to accommodate a new linter in the latest release of the Kaitai Struct Compiler which identified places where field names were not following the style guide. It also supports creating metadata archives for use with the Opus Quad.
 - Upgraded to building Java 11 class files (since the new version of Crate Digger does), so we can take advantage of new APIs.
-=======
-  which identified places where field names were not following the style guide. It also
-  supports creating metadata archives for use with the Opus Quad, which won’t be taken
-  advantage of until Beat Link 8.0.
->>>>>>> 2dec6cd7
+
 
 ## [7.3.0] - 2023-11-24
 
@@ -77,7 +57,7 @@
   was slightly inaccurate because of two transposed digits in a calculation.
 - The code that detects pre-nexus CDJs was confused by the CDJ-3000.
 - Sometimes beat packets can come after a status packet at the very beginning of a
-  new beat, and this used to cause the beat number to jump up and back down. 
+  new beat, and this used to cause the beat number to jump up and back down.
 - The clipping region was not being set correctly when painting phrase information
   at the bottom of the waveform detail component, which could cause the fill dots
   to extend beyond the edge of the component in certain circumstances.
